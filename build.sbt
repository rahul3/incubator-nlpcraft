--- conflicted
+++ resolved
@@ -28,13 +28,8 @@
 val commonsLang3Ver = "3.12.0"
 val commonsCodecVer = "1.15"
 val commonsCollectionsVer = "4.4"
-<<<<<<< HEAD
-val gsonVer = "2.9.1"
+val gsonVer = "2.10"
 val jacksonVer = "2.13.4.2"
-=======
-val gsonVer = "2.10"
-val jacksonVer = "2.13.4"
->>>>>>> c8af3d07
 val apacheOpennlpVer = "2.0.0"
 
 // Test libraries.
