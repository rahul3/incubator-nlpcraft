<?xml version="1.0" encoding="UTF-8"?>

<!--
 Licensed to the Apache Software Foundation (ASF) under one or more
 contributor license agreements.  See the NOTICE file distributed with
 this work for additional information regarding copyright ownership.
 The ASF licenses this file to You under the Apache License, Version 2.0
 (the "License"); you may not use this file except in compliance with
 the License.  You may obtain a copy of the License at

      http://www.apache.org/licenses/LICENSE-2.0

 Unless required by applicable law or agreed to in writing, software
 distributed under the License is distributed on an "AS IS" BASIS, WITHOUT WARRANTIES OR CONDITIONS OF ANY KIND, either express or implied.
 See the License for the specific language governing permissions and
 limitations under the License.
-->

<project
    xmlns:xsi="http://www.w3.org/2001/XMLSchema-instance"
    xmlns="http://maven.apache.org/POM/4.0.0"
    xsi:schemaLocation="http://maven.apache.org/POM/4.0.0 http://maven.apache.org/xsd/maven-4.0.0.xsd">
    <modelVersion>4.0.0</modelVersion>

    <name>NLPCraft Parent</name>
    <groupId>org.apache.nlpcraft</groupId>
    <artifactId>nlpcraft-parent</artifactId>
    <version>1.0.0</version>
    <packaging>pom</packaging>

    <url>https://nlpcraft.apache.org</url>
    <description>An open source API to convert natural language into actions.</description>

    <parent>
        <groupId>org.apache</groupId>
        <artifactId>apache</artifactId>
        <version>10</version>
    </parent>

    <modules>
        <module>nlpcraft</module>
    </modules>

    <developers>
        <developer>
            <id>aradzinski</id>
            <name>Aaron Radzinski</name>
            <email>aradzinski@apache.org</email>
            <organization>apache</organization>
            <organizationUrl>https://apache.org</organizationUrl>
            <roles>
                <role>architect</role>
            </roles>
        </developer>
    </developers>

    <licenses>
        <license>
            <name>Apache License, Version 2.0</name>
            <url>https://www.apache.org/licenses/LICENSE-2.0.txt</url>
            <distribution>repo</distribution>
            <comments>A business-friendly OSS license</comments>
        </license>
    </licenses>

    <scm>
        <url>https://github.com/apache/incubator-nlpcraft.git</url>
        <connection>scm:git:ssh://git@github.com/apache/incubator-nlpcraft.git</connection>
        <developerConnection>scm:git:ssh://git@github.com/apache/incubator-nlpcraft.git</developerConnection>
        <!-- Set actual tag name here -->
        <tag>v1.0.0</tag>
    </scm>

    <properties>
        <!-- Major Java/Scala version. -->
        <scala.major.ver>3</scala.major.ver>
        <scala3.ver>${scala.major.ver}.1.3</scala3.ver>
        <scala2.ver>2.13.8</scala2.ver>
        <java.ver>11</java.ver>
        <maven.build.timestamp.format>yyyy-MM-dd-HH-mm</maven.build.timestamp.format>
        <timestamp>${maven.build.timestamp}</timestamp>

        <!-- Versions. -->
        <scala.plugin.ver>4.6.3</scala.plugin.ver>
        <log4j.ver>2.18.0</log4j.ver>
        <scala.config.ver>1.3.4</scala.config.ver>
        <scala.logging.ver>3.9.5</scala.logging.ver>
        <scala.par.colections>1.0.4</scala.par.colections>
        <maven.jar.plugin.ver>3.2.2</maven.jar.plugin.ver>
        <maven.compiler.plugin.ver>3.8.1</maven.compiler.plugin.ver>
        <maven.enforcer.plugin.ver>1.4.1</maven.enforcer.plugin.ver>
        <maven.surefire.plugin.ver>2.22.1</maven.surefire.plugin.ver>
        <maven.scalatest.plugin.ver>2.1.0</maven.scalatest.plugin.ver>
        <maven.shade.plugin.ver>3.2.1</maven.shade.plugin.ver>
        <maven.project.info.reports.plugin.ver>2.2</maven.project.info.reports.plugin.ver>
        <maven.install.plugin.ver>2.5.2</maven.install.plugin.ver>
        <maven.source.plugin.ver>3.0.1</maven.source.plugin.ver>
        <maven.clean.plugin.ver>3.1.0</maven.clean.plugin.ver>
        <maven.javadoc.plugin.ver>3.2.0</maven.javadoc.plugin.ver>
        <org.antlr4.ver>4.11.1</org.antlr4.ver>
        <jline.ver>3.21.0</jline.ver>
        <commons.io.ver>2.11.0</commons.io.ver>
        <commons.lang3.ver>3.12.0</commons.lang3.ver>
        <commons.codec.ver>1.15</commons.codec.ver>
        <commons.collections.ver>4.4</commons.collections.ver>
        <scala3.ref.ver>1.1.4</scala3.ref.ver>
<<<<<<< HEAD
        <junit.ver>5.9.0</junit.ver>
        <scalatest.ver>3.2.13</scalatest.ver>
        <jackson.ver>2.13.4</jackson.ver>
        <jackson.yaml.ver>2.13.4</jackson.yaml.ver>
=======
        <jackson.ver>2.13.3</jackson.ver>
        <jackson.yaml.ver>2.13.3</jackson.yaml.ver>
>>>>>>> 4cc50a05
        <apache.opennlp.ver>2.0.0</apache.opennlp.ver>
        <gson.ver>2.9.1</gson.ver>
        <scalatest.ver>3.2.13</scalatest.ver>

        <!-- Force specific encoding on text resources. -->
        <project.build.sourceEncoding>UTF-8</project.build.sourceEncoding>

        <!-- Jar with all dependencies. -->
        <nlpcraft.all.deps.jar>apache-${project.artifactId}-incubating-${project.version}-all-deps.jar</nlpcraft.all.deps.jar>

        <!--
            NOTE: this library is NOT included in binary build and is optional
            for NLPCraft. It is licensed under GPLv3 and has to be downloaded separately by
            the end user, when required.
        -->
        <stanford.corenlp.ver>4.5.1</stanford.corenlp.ver>
    </properties>

    <dependencyManagement>
        <dependencies>
            <!--
                Scala3 dependencies.
                ===================
            -->

            <dependency>
                <groupId>org.scala-lang</groupId>
                <artifactId>scala3-library_${scala.major.ver}</artifactId>
                <version>${scala3.ver}</version>
            </dependency>

            <dependency>
                <groupId>org.scala-lang</groupId>
                <artifactId>scala-library</artifactId>
                <version>${scala2.ver}</version>
            </dependency>

            <dependency>
                <groupId>org.scala-lang.modules</groupId>
                <artifactId>scala-parallel-collections_${scala.major.ver}</artifactId>
                <version>${scala.par.colections}</version>
            </dependency>

            <dependency>
                <groupId>com.typesafe.scala-logging</groupId>
                <artifactId>scala-logging_${scala.major.ver}</artifactId>
                <version>${scala.logging.ver}</version>
            </dependency>

            <!--
             Other dependencies.
             ==================
            -->

            <dependency>
                <groupId>com.google.code.gson</groupId>
                <artifactId>gson</artifactId>
                <version>${gson.ver}</version>
            </dependency>

            <dependency>
                <groupId>commons-io</groupId>
                <artifactId>commons-io</artifactId>
                <version>${commons.io.ver}</version>
            </dependency>

            <dependency>
                <groupId>commons-codec</groupId>
                <artifactId>commons-codec</artifactId>
                <version>${commons.codec.ver}</version>
            </dependency>

            <dependency>
                <groupId>org.apache.commons</groupId>
                <artifactId>commons-collections4</artifactId>
                <version>${commons.collections.ver}</version>
            </dependency>

            <dependency>
                <groupId>com.fasterxml.jackson.dataformat</groupId>
                <artifactId>jackson-dataformat-yaml</artifactId>
                <version>${jackson.ver}</version>
            </dependency>

            <dependency>
                <groupId>com.fasterxml.jackson.core</groupId>
                <artifactId>jackson-databind</artifactId>
                <version>${jackson.ver}</version>
            </dependency>

            <dependency>
                <groupId>com.fasterxml.jackson.module</groupId>
                <artifactId>jackson-module-scala_3</artifactId>
                <version>${jackson.ver}</version>
            </dependency>

            <dependency>
                <groupId>org.antlr</groupId>
                <artifactId>antlr4-runtime</artifactId>
                <version>${org.antlr4.ver}</version>
            </dependency>

            <dependency>
                <groupId>org.apache.opennlp</groupId>
                <artifactId>opennlp-tools</artifactId>
                <version>${apache.opennlp.ver}</version>
            </dependency>

            <dependency>
                <groupId>org.apache.logging.log4j</groupId>
                <artifactId>log4j-slf4j-impl</artifactId>
                <version>${log4j.ver}</version>
            </dependency>

            <dependency>
                <groupId>org.apache.logging.log4j</groupId>
                <artifactId>log4j-api</artifactId>
                <version>${log4j.ver}</version>
            </dependency>

            <!--
             JLine dependencies.
             ==================
            -->
            <dependency>
                <groupId>org.jline</groupId>
                <artifactId>jline-terminal</artifactId>
                <version>${jline.ver}</version>
            </dependency>

            <!--
             Stanford dependencies.
             ==================
            -->

            <dependency>
                <groupId>edu.stanford.nlp</groupId>
                <artifactId>stanford-corenlp</artifactId>
                <version>${stanford.corenlp.ver}</version>
            </dependency>

            <dependency>
                <groupId>edu.stanford.nlp</groupId>
                <artifactId>stanford-corenlp</artifactId>
                <version>${stanford.corenlp.ver}</version>
                <classifier>models</classifier>
            </dependency>

            <!--
                Test scope.
                ===========
            -->
            <dependency>
                <groupId>org.scalatest</groupId>
                <artifactId>scalatest_${scala.major.ver}</artifactId>
                <version>${scalatest.ver}</version>
                <scope>test</scope>
            </dependency>

            <dependency>
                <groupId>org.apache.maven.plugins</groupId>
                <artifactId>maven-jar-plugin</artifactId>
                <version>${maven.jar.plugin.ver}</version>
            </dependency>
        </dependencies>
    </dependencyManagement>

    <build>
        <plugins>
            <plugin>
                <groupId>net.alchim31.maven</groupId>
                <artifactId>scala-maven-plugin</artifactId>
                <version>${scala.plugin.ver}</version>
                <configuration>
                    <jvmArgs>
                        <jvmArg>-Xms512m</jvmArg>
                        <jvmArg>-Xmx4096m</jvmArg>
                        <jvmArg>-Xss2048k</jvmArg>
                    </jvmArgs>
                    <args>
                        <arg>-unchecked</arg>
                        <arg>-deprecation</arg>
                        <arg>-feature</arg>
                    </args>
                    <scalaCompatVersion>3</scalaCompatVersion>
                    <source>${java.ver}</source>
                    <target>${java.ver}</target>
                </configuration>
                <executions>
                    <execution>
                        <id>scala-compile-first</id>
                        <phase>process-resources</phase>
                        <goals>
                            <goal>add-source</goal>
                            <goal>compile</goal>
                        </goals>
                    </execution>
                    <execution>
                        <id>scala-test-compile</id>
                        <phase>process-test-resources</phase>
                        <goals>
                            <goal>testCompile</goal>
                        </goals>
                    </execution>
                </executions>
            </plugin>

            <plugin>
                <groupId>org.apache.maven.plugins</groupId>
                <artifactId>maven-compiler-plugin</artifactId>
                <version>${maven.compiler.plugin.ver}</version>
                <configuration>
                    <source>${java.ver}</source>
                    <target>${java.ver}</target>
                </configuration>
            </plugin>

            <plugin>
                <groupId>org.apache.maven.plugins</groupId>
                <artifactId>maven-enforcer-plugin</artifactId>
                <version>${maven.enforcer.plugin.ver}</version>
                <configuration>
                    <rules>
                        <requireJavaVersion>
                            <message>

                                ------------------------------------------------------------------------
                                You are trying to compile NLPCraft with inappropriate JDK version!
                                Detected JDK Version: ${java.runtime.version}.
                                JDK version should be 11 or later.
                                ------------------------------------------------------------------------

                            </message>
                            <version>11</version>
                        </requireJavaVersion>
                    </rules>
                </configuration>
                <executions>
                    <execution>
                        <goals>
                            <goal>enforce</goal>
                        </goals>
                    </execution>
                </executions>
            </plugin>

            <plugin>
                <groupId>org.apache.maven.plugins</groupId>
                <artifactId>maven-source-plugin</artifactId>
                <version>${maven.source.plugin.ver}</version>
                <executions>
                    <execution>
                        <id>attach-sources</id>
                        <goals>
                            <goal>jar-no-fork</goal>
                        </goals>
                    </execution>
                </executions>
            </plugin>
        </plugins>
    </build>

    <profiles>
        <!-- Stanford CoreNLP integration is not included by default due to GPL-licensed code. -->
        <profile>
            <id>stanford-core</id>
            <modules>
                <module>nlpcraft-stanford</module>
            </modules>
        </profile>

        <profile>
            <id>examples</id>
            <modules>
                <module>nlpcraft-examples/time</module>
                <module>nlpcraft-examples/lightswitch</module>
                <module>nlpcraft-examples/lightswitch-ru</module>
                <module>nlpcraft-examples/lightswitch-fr</module>
                <module>nlpcraft-examples/pizzeria</module>
            </modules>
        </profile>
    </profiles>
</project><|MERGE_RESOLUTION|>--- conflicted
+++ resolved
@@ -104,15 +104,8 @@
         <commons.codec.ver>1.15</commons.codec.ver>
         <commons.collections.ver>4.4</commons.collections.ver>
         <scala3.ref.ver>1.1.4</scala3.ref.ver>
-<<<<<<< HEAD
-        <junit.ver>5.9.0</junit.ver>
-        <scalatest.ver>3.2.13</scalatest.ver>
         <jackson.ver>2.13.4</jackson.ver>
         <jackson.yaml.ver>2.13.4</jackson.yaml.ver>
-=======
-        <jackson.ver>2.13.3</jackson.ver>
-        <jackson.yaml.ver>2.13.3</jackson.yaml.ver>
->>>>>>> 4cc50a05
         <apache.opennlp.ver>2.0.0</apache.opennlp.ver>
         <gson.ver>2.9.1</gson.ver>
         <scalatest.ver>3.2.13</scalatest.ver>
