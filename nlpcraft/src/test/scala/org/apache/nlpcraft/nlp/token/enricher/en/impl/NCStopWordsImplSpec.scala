--- conflicted
+++ resolved
@@ -45,13 +45,9 @@
 
         toks.zip(words).foreach { (t, w) => t.put("stopword", w.stop) }
 
-<<<<<<< HEAD
-        val resSorted = NCStopWordsImpl.tokenMixWithStopWords(toks).map(_.map(_.getText).mkString).sorted
-=======
         val mix = NCStopWordsTokenEnricherImpl.tokenMixWithStopWords(toks)
 
         val resSorted = mix.map(_.map(_.getText).mkString).sorted
->>>>>>> a30893dd
         val expectedSorted = expected.sorted
 
         require(expectedSorted == resSorted, s"Expected=$expectedSorted, result=$resSorted")
