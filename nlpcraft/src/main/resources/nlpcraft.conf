--- conflicted
+++ resolved
@@ -309,13 +309,10 @@
         # Maximum execution result size in bytes. Default value is 1M.
         # When exceeded the request will be automatically rejected.
         resultMaxSizeBytes = 1048576
-<<<<<<< HEAD
 
         // TODO: these values shouldn't be too big, otherwise model dependt timeouts have to sense.
         conversation.check.period.secs = 60
         dialog.check.period.secs = 60
-=======
->>>>>>> e5f470f3
     }
 
     # Basic NLP toolkit to use on both server and probes. Possible values:
