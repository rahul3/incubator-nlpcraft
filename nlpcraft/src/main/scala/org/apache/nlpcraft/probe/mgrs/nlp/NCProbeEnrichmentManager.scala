--- conflicted
+++ resolved
@@ -94,24 +94,8 @@
     override def start(parent: Span = null): NCService = startScopedSpan("start", parent) { _ ⇒
         embeddedCbs = mutable.HashSet.empty[EMBEDDED_CB]
 
-<<<<<<< HEAD
-        pool = new ThreadPoolExecutor(
-           1,
-            Runtime.getRuntime.availableProcessors() * 8,
-           0L,
-            TimeUnit.MILLISECONDS,
-            new LinkedBlockingQueue[Runnable],
-            Executors.defaultThreadFactory,
-            new RejectedExecutionHandler() {
-                override def rejectedExecution(r: Runnable, executor: ThreadPoolExecutor): Unit =
-                    if (isStarted)
-                        logger.warn("Task was rejected")
-            }
-        )
-=======
-        pool = Executors.newFixedThreadPool(8 * Runtime.getRuntime.availableProcessors())
-
->>>>>>> 449f9652
+        pool = U.mkThreadPool()
+
         executor = ExecutionContext.fromExecutor(pool)
 
         ackStart()
@@ -134,11 +118,8 @@
         executor = null
 
         pool = null
-<<<<<<< HEAD
-=======
 
         ackStop()
->>>>>>> 449f9652
     }
 
     /**
