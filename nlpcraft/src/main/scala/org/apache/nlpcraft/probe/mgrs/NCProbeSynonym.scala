/*
 * Licensed to the Apache Software Foundation (ASF) under one or more
 * contributor license agreements.  See the NOTICE file distributed with
 * this work for additional information regarding copyright ownership.
 * The ASF licenses this file to You under the Apache License, Version 2.0
 * (the "License"); you may not use this file except in compliance with
 * the License.  You may obtain a copy of the License at
 *
 *      http://www.apache.org/licenses/LICENSE-2.0
 *
 * Unless required by applicable law or agreed to in writing, software
 * distributed under the License is distributed on an "AS IS" BASIS,
 * WITHOUT WARRANTIES OR CONDITIONS OF ANY KIND, either express or implied.
 * See the License for the specific language governing permissions and
 * limitations under the License.
 */

package org.apache.nlpcraft.probe.mgrs

import org.apache.nlpcraft.common.U
import org.apache.nlpcraft.common.nlp.{NCNlpSentenceToken, NCNlpSentenceTokenBuffer}
import org.apache.nlpcraft.model._
import org.apache.nlpcraft.model.intent.NCIdlContext
import org.apache.nlpcraft.probe.mgrs.NCProbeSynonym.NCIdlContent
import org.apache.nlpcraft.probe.mgrs.NCProbeSynonymChunkKind._

import scala.collection.mutable

/**
  *
  * @param isElementId Is this an implicit element ID synonym?
  *     In this case chunks contain the element ID.
  * @param isValueName Is this an implicit value name synonym?
  *     In this case chunks contain value name.
  * @param isDirect Direct or permuted synonym flag.
  * @param value Optional value name if this is a value synonym.
  * @param sparse Flag.
  * @param permute Flag.
  */
class NCProbeSynonym(
    val isElementId: Boolean,
    val isValueName: Boolean,
    val isDirect: Boolean,
    val value: String = null,
    val sparse: Boolean,
    val permute: Boolean
) extends mutable.ArrayBuffer[NCProbeSynonymChunk] with Ordered[NCProbeSynonym] {
    require((isElementId && !isValueName && value == null) || !isElementId)
    require((isValueName && value != null) || !isValueName)

    lazy val isTextOnly: Boolean = forall(_.kind == TEXT)
    lazy val regexChunks: Int = count(_.kind == REGEX)
    lazy val idlChunks: Int = count(_.kind == IDL)
    lazy val hasIdl: Boolean = idlChunks != 0
    lazy val isValueSynonym: Boolean = value != null
    lazy val stems: String = map(_.wordStem).mkString(" ")
    lazy val stemsHash: Int = stems.hashCode

    /**
      *
      * @param kind
      * @return
      */
    private def getSort(kind: NCSynonymChunkKind): Int =
        kind match {
            case TEXT ⇒ 0
            case IDL ⇒ 1
            case REGEX ⇒ 2
            case _ ⇒ throw new AssertionError(s"Unexpected kind: $kind")
        }

    /**
      *
      * @param tok
      * @param chunk
      */
    private def isMatch(tok: NCNlpSentenceToken, chunk: NCProbeSynonymChunk): Boolean =
        chunk.kind match {
            case TEXT ⇒ chunk.wordStem == tok.stem
            case REGEX ⇒
                val regex = chunk.regex

                regex.matcher(tok.origText).matches() || regex.matcher(tok.normText).matches()
            case IDL ⇒ throw new AssertionError()
            case _ ⇒ throw new AssertionError()
        }

    /**
      *
      * @param toks
      * @param isMatch
      * @param getIndex
      * @param shouldBeNeighbors
      * @tparam T
      * @return
      */
    private def sparseMatch0[T](
        toks: Seq[T],
        isMatch: (T, NCProbeSynonymChunk) ⇒ Boolean,
        getIndex: T ⇒ Int,
        shouldBeNeighbors: Boolean
    ): Option[Seq[T]] =
        if (toks.size >= this.size) {
            lazy val res = mutable.ArrayBuffer.empty[T]
            lazy val all = mutable.HashSet.empty[T]

            var state = 0

            for (chunk ← this if state != -1) {
                val seq =
                    if (state == 0) {
                        state = 1

                        toks.filter(t ⇒ isMatch(t, chunk))
                    }
                    else
                        toks.filter(t ⇒ !res.contains(t) && isMatch(t, chunk))

                if (seq.nonEmpty) {
                    val head = seq.head

                    if (!permute && res.nonEmpty && getIndex(head) <= getIndex(res.last))
                        state = -1
                    else {
                        all ++= seq

                        if (all.size > this.size)
                            state = -1
                        else
                            res += head
                    }
                }
                else
                    state = -1
            }

            if (state != -1 && all.size == res.size && (!shouldBeNeighbors || U.isIncreased(res.map(getIndex).sorted)))
                Some(res)
            else
                None
        }
        else
            None

    /**
      *
      * @param tow
      * @param chunk
      * @param req
      */
    private def isMatch(tow: NCIdlContent, chunk: NCProbeSynonymChunk, req: NCRequest): Boolean = {
        def get0[T](fromToken: NCToken ⇒ T, fromWord: NCNlpSentenceToken ⇒ T): T =
            if (tow.isLeft) fromToken(tow.left.get) else fromWord(tow.right.get)

        chunk.kind match {
            case TEXT ⇒ chunk.wordStem == get0(_.stem, _.stem)
            case REGEX ⇒
                val r = chunk.regex

                r.matcher(get0(_.origText, _.origText)).matches() || r.matcher(get0(_.normText, _.normText)).matches()

            case IDL ⇒
                get0(t ⇒ chunk.idlPred.apply(t, NCIdlContext(req = req)).value.asInstanceOf[Boolean], _ ⇒ false)

            case _ ⇒ throw new AssertionError()
        }
    }

    /**
      *
      * @param toks
      */
    def isMatch(toks: NCNlpSentenceTokenBuffer): Boolean = {
        require(toks != null)
        require(!sparse && !hasIdl)

        if (toks.length == length) {
            if (isTextOnly)
                toks.stemsHash == stemsHash && toks.stems == stems
            else
                toks.zip(this).sortBy(p ⇒ getSort(p._2.kind)).forall { case (tok, chunk) ⇒ isMatch(tok, chunk) }
        }
        else
            false
    }

    /**
      *
      * @param tows
      * @param req
      * @return
      */
    def isMatch(tows: Seq[NCIdlContent], req: NCRequest): Boolean = {
        require(tows != null)

        if (tows.length == length && tows.count(_.isLeft) >= idlChunks)
            tows.zip(this).sortBy(p ⇒ getSort(p._2.kind)).forall { case (tow, chunk) ⇒ isMatch(tow, chunk, req) }
        else
            false
    }
    
    /**
      *
      * @param toks
      */
    def sparseMatch(toks: NCNlpSentenceTokenBuffer): Option[Seq[NCNlpSentenceToken]] = {
        require(toks != null)
        require(sparse && !hasIdl)

        sparseMatch0(toks, isMatch, (t: NCNlpSentenceToken) ⇒ t.startCharIndex, shouldBeNeighbors = false)
    }

    /**
      *
      * @param tows
      * @param req
      */
    def sparseMatch(tows: Seq[NCIdlContent], req: NCRequest): Option[Seq[NCIdlContent]] = {
        require(tows != null)
        require(req != null)
        require(hasIdl)

        sparseMatch0(
            tows,
            (t: NCIdlContent, chunk: NCProbeSynonymChunk) ⇒ isMatch(t, chunk, req),
            (t: NCIdlContent) ⇒ if (t.isLeft) t.left.get.getStartCharIndex else t.right.get.startCharIndex,
            shouldBeNeighbors = !sparse
        )
    }

    override def toString(): String = mkString(" ")

    // Orders synonyms from least to most significant.
    override def compare(that: NCProbeSynonym): Int = {
        require(hasIdl || sparse == that.sparse, s"Invalid comparing [this=$this, that=$that]")

        def compareIsValueSynonym(): Int =
            isValueSynonym match {
                case true if !that.isValueSynonym ⇒ 1
                case false if that.isValueSynonym ⇒ -1

                case _ ⇒ 0
            }

        if (that == null)
            1
        else
            isElementId match {
                case true if !that.isElementId ⇒ 1
                case false if that.isElementId ⇒ -1
                case true if that.isElementId ⇒ 0

                case _ ⇒ // None are element IDs.
                    if (length > that.length)
                        1
                    else if (length < that.length)
                        -1
                    else { // Equal length in chunks.
                        if (isDirect && !that.isDirect)
                            1
                        else if (!isDirect && that.isDirect)
                            -1
                        else if (permute && !that.permute)
                            -1
                        else if (!permute && that.permute)
                            1
                        else // Both direct or indirect.
                            isTextOnly match {
                                case true if !that.isTextOnly ⇒ 1
                                case false if that.isTextOnly ⇒ -1
                                case true if that.isTextOnly ⇒ compareIsValueSynonym()
                                case _ ⇒
                                    val thisDynCnt = regexChunks + idlChunks
                                    val thatDynCnt = that.regexChunks + that.idlChunks

                                    // Less PoS/regex/IDL chunks means less uncertainty, i.e. larger weight.
                                    if (thisDynCnt < thatDynCnt)
                                        1
                                    else if (thisDynCnt > thatDynCnt)
                                        -1
                                    else
                                        0
                            }
                    }
            }
    }

    override def canEqual(other: Any): Boolean = other.isInstanceOf[NCProbeSynonym]

    override def equals(other: Any): Boolean = other match {
        case that: NCProbeSynonym ⇒
            super.equals(that) &&
                (that canEqual this) &&
                isTextOnly == that.isTextOnly &&
                regexChunks == that.regexChunks &&
                idlChunks == that.idlChunks &&
                isValueSynonym == that.isValueSynonym &&
                isElementId == that.isElementId &&
                isValueName == that.isValueName &&
                value == that.value
        case _ ⇒ false
    }

    override def hashCode(): Int = {
        val state = Seq(
            super.hashCode(),
            isTextOnly,
            regexChunks,
            idlChunks,
            isValueSynonym,
            isElementId,
            isValueName,
            value
        )

        state.map(p ⇒ if (p == null) 0 else p.hashCode()).foldLeft(0)((a, b) ⇒ 31 * a + b)
    }
}

object NCProbeSynonym {
    type NCIdlContent = Either[NCToken, NCNlpSentenceToken]

    /**
      *
      * @param isElementId
      * @param isValueName
      * @param isDirect
      * @param value
      * @param chunks
      * @param sparse
      * @param permute
      */
    def apply(
        isElementId: Boolean,
        isValueName: Boolean,
        isDirect: Boolean,
        value: String,
        chunks: Seq[NCProbeSynonymChunk],
        sparse: Boolean,
        permute: Boolean
    ): NCProbeSynonym = {
<<<<<<< HEAD
        var syn = new NCProbeSynonym(isElementId, isValueName, isDirect, value, sparse, permute)
=======
        val syn = new NCProbeSynonym(isElementId, isValueName, isDirect, value, sparse, permute)
>>>>>>> d3142686
        
        syn ++= chunks
        
        syn
    }
}<|MERGE_RESOLUTION|>--- conflicted
+++ resolved
@@ -339,11 +339,7 @@
         sparse: Boolean,
         permute: Boolean
     ): NCProbeSynonym = {
-<<<<<<< HEAD
-        var syn = new NCProbeSynonym(isElementId, isValueName, isDirect, value, sparse, permute)
-=======
         val syn = new NCProbeSynonym(isElementId, isValueName, isDirect, value, sparse, permute)
->>>>>>> d3142686
         
         syn ++= chunks
         
