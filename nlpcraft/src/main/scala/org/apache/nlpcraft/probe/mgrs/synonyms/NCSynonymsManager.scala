/*
 * Licensed to the Apache Software Foundation (ASF) under one or more
 * contributor license agreements.  See the NOTICE file distributed with
 * this work for additional information regarding copyright ownership.
 * The ASF licenses this file to You under the Apache License, Version 2.0
 * (the "License"); you may not use this file except in compliance with
 * the License.  You may obtain a copy of the License at
 *
 *      https://www.apache.org/licenses/LICENSE-2.0
 *
 * Unless required by applicable law or agreed to in writing, software
 * distributed under the License is distributed on an "AS IS" BASIS,
 * WITHOUT WARRANTIES OR CONDITIONS OF ANY KIND, either express or implied.
 * See the License for the specific language governing permissions and
 * limitations under the License.
 */

package org.apache.nlpcraft.probe.mgrs.synonyms

import io.opencensus.trace.Span
import org.apache.nlpcraft.common.nlp.{NCNlpSentenceNote => NlpNote, NCNlpSentenceToken => NlpToken}
import org.apache.nlpcraft.common.{NCService, U}
import org.apache.nlpcraft.model._
import org.apache.nlpcraft.model.intent.{NCIdlContext, NCIdlFunction}
import org.apache.nlpcraft.probe.mgrs.NCProbeSynonymChunkKind.{IDL, NCSynonymChunkKind, REGEX, TEXT}
import org.apache.nlpcraft.probe.mgrs.{NCProbeIdlToken => IdlToken, NCProbeSynonymChunk, NCProbeSynonym => Synonym}

import scala.collection.mutable
import scala.collection.parallel.CollectionConverters.ImmutableIterableIsParallelizable
import scala.compat.java8.OptionConverters._
import scala.jdk.CollectionConverters.ListHasAsScala

/**
  *
  */
object NCSynonymsManager extends NCService {
    private class CacheHolder[T] {
        private lazy val cache =
            mutable.HashMap.empty[String, mutable.HashMap[Int, mutable.HashMap[Seq[T], mutable.HashSet[Synonym]]]]

        def isUnprocessed(elemId: String, s: Synonym, tokens: Seq[T]): Boolean =
            cache.
                getOrElseUpdate(
                    elemId,
                    mutable.HashMap.empty[Int, mutable.HashMap[Seq[T], mutable.HashSet[Synonym]]]
                ).
                getOrElseUpdate(
                    tokens.length,
                    mutable.HashMap.empty[Seq[T], mutable.HashSet[Synonym]]
                ).
                getOrElseUpdate(
                    tokens,
                    mutable.HashSet.empty[Synonym]
                ).add(s)
    }

    private case class SavedIdlKey(id: String, startCharIndex: Int, endCharIndex: Int, other: Map[String, AnyRef] = Map.empty)

    private object SavedIdlKey {
        def apply(t: NCToken): SavedIdlKey =
            if (t.isUserDefined)
                SavedIdlKey(t.getId, t.getStartCharIndex, t.getEndCharIndex)
            else
                SavedIdlKey(
                    t.getId,
                    t.getStartCharIndex,
                    t.getEndCharIndex,
                    NlpNote.getBuiltProperties(t.getId).flatMap(p => t.metaOpt(p).asScala match {
                        case Some(v) => Some(p -> v)
                        case None => None
                    }).toMap
                )
    }

    private case class Value(request: NCRequest, variants: Seq[Seq[NCToken]], predicate: NCIdlFunction) {
        override def toString: String = variants.toString()
    }

    private case class IdlChunkKey(token: IdlToken, chunk: NCProbeSynonymChunk)

    private val savedIdl = mutable.HashMap.empty[String, mutable.HashMap[SavedIdlKey, mutable.ArrayBuffer[Value]]]
    private val idlChunksCache = mutable.HashMap.empty[String, mutable.HashMap[IdlChunkKey, Boolean]]
    private val idlCaches = mutable.HashMap.empty[String, CacheHolder[IdlToken]]
    private val tokCaches = mutable.HashMap.empty[String, CacheHolder[Int]]

    override def start(parent: Span): NCService = {
        ackStarting()

        ackStarted()
    }

    override def stop(parent: Span): Unit = {
        ackStopping()

        ackStopped()
    }

    /**
      *
      * @param tok
      * @param chunk
      */
    private def isMatch(tok: NlpToken, chunk: NCProbeSynonymChunk): Boolean =
        chunk.kind match {
            case TEXT => chunk.wordStem == tok.stem
            case REGEX => chunk.regex.matcher(tok.origText).matches() || chunk.regex.matcher(tok.normText).matches()
            case IDL => throw new AssertionError()
            case _ => throw new AssertionError()
        }

    /**
      *
      * @param kind
      */
    private def getSort(kind: NCSynonymChunkKind): Int =
        kind match {
            case TEXT => 0
            case IDL => 1
            case REGEX => 2
            case _ => throw new AssertionError(s"Unexpected kind: $kind")
        }

    /**
      *
      * @param s
      * @param toks
      * @param isMatch
      * @param getIndex
      * @param shouldBeNeighbors
      * @tparam T
      */
    private def sparseMatch0[T](
        s: Synonym,
        toks: Seq[T],
        isMatch: (T, NCProbeSynonymChunk) => Boolean,
        getIndex: T => Int,
        shouldBeNeighbors: Boolean
    ): Option[Seq[T]] =
        if (toks.size >= s.size) {
            lazy val res = mutable.ArrayBuffer.empty[T]
            lazy val all = mutable.HashSet.empty[T]

            var state = 0

            for (chunk <- s if state != -1) {
                val seq =
                    if (state == 0) {
                        state = 1

                        toks.filter(t => isMatch(t, chunk))
                    }
                    else
                        toks.filter(t => !res.contains(t) && isMatch(t, chunk))

                if (seq.nonEmpty) {
                    val head = seq.head

                    if (!s.permute && res.nonEmpty && getIndex(head) <= getIndex(res.last))
                        state = -1
                    else {
                        all ++= seq

                        if (all.size > s.size)
                            state = -1
                        else
                            res += head
                    }
                }
                else
                    state = -1
            }

            if (state != -1 && all.size == res.size && (!shouldBeNeighbors || U.isIncreased(res.map(getIndex).toSeq.sorted)))
                Some(res.toSeq)
            else
                None
        }
        else
            None

    /**
      *
      * @param req
      * @param tok
      * @param pred
      * @param variantsToks
      */
    private def save(req: NCRequest, tok: NCToken, pred: NCIdlFunction, variantsToks: Seq[Seq[NCToken]]): Unit = {
        savedIdl.
            getOrElseUpdate(req.getServerRequestId, mutable.HashMap.empty).
            getOrElseUpdate(SavedIdlKey(tok), mutable.ArrayBuffer.empty) +=
                Value(req, variantsToks, pred)
    }

    /**
      *
      * @param srvReqId
      * @param elemId
      * @param s
      * @param tokens
      */
    private def isUnprocessedTokens(srvReqId: String, elemId: String, s: Synonym, tokens: Seq[Int]): Boolean =
        tokCaches.getOrElseUpdate(srvReqId, new CacheHolder[Int]).isUnprocessed(elemId, s, tokens)

    /**
      *
      * @param srvReqId
      * @param elemId
      * @param s
      * @param tokens
      */
    private def isUnprocessedIdl(srvReqId: String, elemId: String, s: Synonym, tokens: Seq[IdlToken]): Boolean =
        idlCaches.getOrElseUpdate(srvReqId, new CacheHolder[IdlToken]).isUnprocessed(elemId, s, tokens)

    /**
      *
      * @param tow
      * @param chunk
      * @param req
      * @param variantsToks
      */
    private def isMatch(
        tow: IdlToken, chunk: NCProbeSynonymChunk, req: NCRequest, variantsToks: Seq[Seq[NCToken]]
    ): Boolean =
        idlChunksCache.
            getOrElseUpdate(req.getServerRequestId,
                mutable.HashMap.empty[IdlChunkKey, Boolean]
            ).
            getOrElseUpdate(
                IdlChunkKey(tow, chunk),
                {
                    def get0[T](fromToken: NCToken => T, fromWord: NlpToken => T): T =
                        if (tow.isToken) fromToken(tow.token) else fromWord(tow.word)

                    chunk.kind match {
                        case TEXT => chunk.wordStem == get0(_.stem, _.stem)

                        case REGEX =>
                            chunk.regex.matcher(get0(_.origText, _.origText)).matches() ||
                            chunk.regex.matcher(get0(_.normText, _.normText)).matches()

                        case IDL =>
                            val ok =
                                variantsToks.par.exists(vrntToks =>
                                    get0(t =>
                                        chunk.idlPred.apply(t, NCIdlContext(toks = vrntToks, req = req)).
                                            value.asInstanceOf[Boolean],
                                        _ => false
                                    )
                                )

                            if (ok)
                                save(req, tow.token, chunk.idlPred, variantsToks)

                            ok

                        case _ => throw new AssertionError()
                    }
                }
            )

    /**
      *
      * @param srvReqId
      * @param elemId
      * @param syn
      * @param toks
      * @param callback
      */
    def onMatch(srvReqId: String, elemId: String, syn: Synonym, toks: Seq[NlpToken], callback: Unit => Unit): Unit =
        if (isUnprocessedTokens(srvReqId, elemId, syn, toks.map(_.index))) {
            require(toks != null)
            require(!syn.sparse && !syn.hasIdl)

<<<<<<< HEAD
            if (
                toks.length == syn.length && {
                    if (syn.isTextOnly)
                        toks.zip(syn).forall(p => p._1.stem == p._2.wordStem)
                    else
                        toks.zip(syn).sortBy(p => getSort(p._2.kind)).forall { case (tok, chunk) => isMatch(tok, chunk) }
                }
            )
                callback(())
=======
            lazy val matched =
                if (syn.isTextOnly)
                    toks.zip(syn).
                        forall(p => p._1.stem == p._2.wordStem)
                else
                    toks.zip(syn).
                        sortBy(p => getSort(p._2.kind)).
                        forall { case (tok, chunk) => isMatch(tok, chunk) }

            if (toks.length == syn.length && matched)
                callback()
>>>>>>> 1a20b57d
        }

    /**
      *
      * @param srvReqId
      * @param elemId
      * @param s
      * @param toks
      * @param req
      * @param variantsToks
      * @param callback
      */
    def onMatch(
        srvReqId: String,
        elemId: String,
        s: Synonym,
        toks: Seq[IdlToken],
        req: NCRequest,
        variantsToks: Seq[Seq[NCToken]],
        callback: Unit => Unit
    ): Unit =
        if (isUnprocessedIdl(srvReqId, elemId, s, toks)) {
            require(toks != null)

<<<<<<< HEAD
            if (
                toks.length == s.length &&
                    toks.count(_.isToken) >= s.idlChunks && {
                    toks.zip(s).sortBy(p => getSort(p._2.kind)).forall {
                        case (tow, chunk) => isMatch(tow, chunk, req, variantsToks)
                    }
                }
            )
            callback(())
=======
            lazy val matched =
                toks.zip(s).
                    sortBy(p => getSort(p._2.kind)).
                    forall { case (tow, chunk) => isMatch(tow, chunk, req, variantsToks) }

            if (toks.length == s.length && toks.count(_.isToken) >= s.idlChunks && matched)
                callback()
>>>>>>> 1a20b57d
        }

    /**
      *
      * @param srvReqId
      * @param elemId
      * @param syn
      * @param toks
      * @param callback
      */
    def onSparseMatch(
        srvReqId: String, elemId: String, syn: Synonym, toks: Seq[NlpToken], callback: Seq[NlpToken] => Unit
    ): Unit =
        if (isUnprocessedTokens(srvReqId, elemId, syn, toks.map(_.index))) {
            require(toks != null)
            require(syn.sparse && !syn.hasIdl)

            sparseMatch0(syn, toks, isMatch, (t: NlpToken) => t.startCharIndex, shouldBeNeighbors = false) match {
                case Some(res) => callback(res)
                case None => // No-op.
            }
        }

    /**
      *
      * @param srvReqId
      * @param elemId
      * @param syn
      * @param toks
      * @param req
      * @param variantsToks
      * @param callback
      */
    def onSparseMatch(
        srvReqId: String,
        elemId: String,
        syn: Synonym,
        toks: Seq[IdlToken],
        req: NCRequest,
        variantsToks: Seq[Seq[NCToken]],
        callback: Seq[IdlToken] => Unit
    ): Unit =
        if (isUnprocessedIdl(srvReqId, elemId, syn, toks)) {
            require(toks != null)
            require(req != null)
            require(syn.hasIdl)

            sparseMatch0(
                syn,
                toks,
                (t: IdlToken, chunk: NCProbeSynonymChunk) => isMatch(t, chunk, req, variantsToks),
                (t: IdlToken) => if (t.isToken) t.token.getStartCharIndex else t.word.startCharIndex,
                shouldBeNeighbors = !syn.sparse
            ) match {
                case Some(res) => callback(res)
                case None => // No-op.
            }
        }

    /**
      *
      * @param srvReqId
      * @param senToks
      */
    def isStillValidIdl(srvReqId: String, senToks: Seq[NCToken]): Boolean =
        savedIdl.get(srvReqId) match {
            case Some(m) =>
                lazy val allCheckedSenToks = {
                    val set = mutable.HashSet.empty[SavedIdlKey]

                    def add(t: NCToken): Unit = {
                        set += SavedIdlKey(t)

                        t.getPartTokens.asScala.foreach(add)
                    }

                    senToks.foreach(add)

                    set
                }

                senToks.forall(tok =>
                    m.get(SavedIdlKey(tok)) match {
                        case Some(vals) =>
                            vals.exists(
                                v =>
                                    v.variants.exists(winHistVariant =>
                                        v.predicate.apply(
                                            tok, NCIdlContext(toks = winHistVariant, req = v.request)
                                        ).value.asInstanceOf[Boolean] &&
                                            winHistVariant.map(SavedIdlKey(_)).forall(t =>
                                                t.id == "nlpcraft:nlp" || allCheckedSenToks.contains(t)
                                            )
                                    )
                            )

                        case None => true
                    })

            case None => true
        }

    /**
      *
      * @param srvReqId
      */
    def clearRequestData(srvReqId: String): Unit = {
        clearIteration(srvReqId)

        savedIdl -= srvReqId
    }

    /**
      *
      * @param srvReqId
      */
    def clearIteration(srvReqId: String): Unit = {
        idlChunksCache -= srvReqId
        idlCaches -= srvReqId
        tokCaches -= srvReqId
    }
}<|MERGE_RESOLUTION|>--- conflicted
+++ resolved
@@ -272,7 +272,6 @@
             require(toks != null)
             require(!syn.sparse && !syn.hasIdl)
 
-<<<<<<< HEAD
             if (
                 toks.length == syn.length && {
                     if (syn.isTextOnly)
@@ -282,19 +281,6 @@
                 }
             )
                 callback(())
-=======
-            lazy val matched =
-                if (syn.isTextOnly)
-                    toks.zip(syn).
-                        forall(p => p._1.stem == p._2.wordStem)
-                else
-                    toks.zip(syn).
-                        sortBy(p => getSort(p._2.kind)).
-                        forall { case (tok, chunk) => isMatch(tok, chunk) }
-
-            if (toks.length == syn.length && matched)
-                callback()
->>>>>>> 1a20b57d
         }
 
     /**
@@ -319,7 +305,6 @@
         if (isUnprocessedIdl(srvReqId, elemId, s, toks)) {
             require(toks != null)
 
-<<<<<<< HEAD
             if (
                 toks.length == s.length &&
                     toks.count(_.isToken) >= s.idlChunks && {
@@ -329,15 +314,6 @@
                 }
             )
             callback(())
-=======
-            lazy val matched =
-                toks.zip(s).
-                    sortBy(p => getSort(p._2.kind)).
-                    forall { case (tow, chunk) => isMatch(tow, chunk, req, variantsToks) }
-
-            if (toks.length == s.length && toks.count(_.isToken) >= s.idlChunks && matched)
-                callback()
->>>>>>> 1a20b57d
         }
 
     /**
