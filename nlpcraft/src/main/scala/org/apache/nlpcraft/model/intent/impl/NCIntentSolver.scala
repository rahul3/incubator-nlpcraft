--- conflicted
+++ resolved
@@ -135,11 +135,7 @@
                 if (cbRes.getIntentId == null)
                     cbRes.setIntentId(res.intentId)
                     
-<<<<<<< HEAD
                 logger.info(s"Intent '${res.intentId}' for variant #${res.variantIdx + 1} selected as the ${r("'best match'")}.")
-=======
-                logger.info(s"Intent '${res.intentId}' for variant #${res.variantIdx + 1} selected as the ${g(bo("'best match'"))}")
->>>>>>> 7dbe239d
 
                 NCDialogFlowManager.addMatchedIntent(res.intentId, req.getUser.getId, ctx.getModel.getId, span)
                 
