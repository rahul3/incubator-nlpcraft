--- conflicted
+++ resolved
@@ -52,8 +52,4 @@
       - "{<ACTION>|shut|kill|stop|eliminate} {off|out} <LIGHT>"
       - "no <LIGHT>"
 intents:
-<<<<<<< HEAD
-  - "intent=ls conv=true term(act)={groups @@ 'act'} term(loc)={id == 'ls:loc'}*"
-=======
-  - "intent=ls term(act)={groups @@ 'act'} term(loc)={id == 'ls:loc'}*"
->>>>>>> a1324046
+  - "intent=ls term(act)={groups @@ 'act'} term(loc)={id == 'ls:loc'}*"