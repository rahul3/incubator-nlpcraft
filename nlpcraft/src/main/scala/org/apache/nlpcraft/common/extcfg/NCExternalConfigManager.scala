/*
 * Licensed to the Apache Software Foundation (ASF) under one or more
 * contributor license agreements.  See the NOTICE file distributed with
 * this work for additional information regarding copyright ownership.
 * The ASF licenses this file to You under the Apache License, Version 2.0
 * (the "License"); you may not use this file except in compliance with
 * the License.  You may obtain a copy of the License at
 *
 *      http://www.apache.org/licenses/LICENSE-2.0
 *
 * Unless required by applicable law or agreed to in writing, software
 * distributed under the License is distributed on an "AS IS" BASIS,
 * WITHOUT WARRANTIES OR CONDITIONS OF ANY KIND, either express or implied.
 * See the License for the specific language governing permissions and
 * limitations under the License.
 */

package org.apache.nlpcraft.common.extcfg

import io.opencensus.trace.Span
import org.apache.commons.codec.digest.DigestUtils
import org.apache.commons.io.IOUtils
import org.apache.nlpcraft.common.config.NCConfigurable
import org.apache.nlpcraft.common.extcfg.NCExternalConfigType._
import org.apache.nlpcraft.common.module.NCModule
import org.apache.nlpcraft.common.module.NCModule.{NCModule, PROBE, SERVER}
import org.apache.nlpcraft.common.pool.NCThreadPoolManager
import org.apache.nlpcraft.common.{NCE, NCService, U}
import resource.managed

import java.io._
import java.net.URL
import java.nio.file.Files
import java.util.concurrent.ConcurrentHashMap
import scala.collection.JavaConverters._
import scala.concurrent.ExecutionContext
import scala.io.Source

/**
  * External configuration manager.
  */
object NCExternalConfigManager extends NCService {
    private final val DFLT_DIR = ".nlpcraft/extcfg"
    private final val MD5_FILE = "md5.txt"
    private implicit final val ec: ExecutionContext = NCThreadPoolManager.getSystemContext

    case class Holder(typ: NCExternalConfigType, files: Set[String], modules: Set[NCModule])

    private final val FILES =
        Set(
            Holder(
                GEO,
                Set("cc_by40_geo_config.zip"),
                Set(SERVER)
            ),
            Holder(
                BADFILTER,
                Set("swear_words.txt"),
                Set(SERVER, PROBE)
            ),
            Holder(
                SPELL,
                Set("cc_by40_spell_config.zip"),
                Set(SERVER)
            ),
            Holder(
                OPENNLP,
                Set(
                    "en-pos-maxent.bin",
                    "en-ner-location.bin",
                    "en-ner-date.bin",
                    "en-token.bin",
                    "en-lemmatizer.dict",
                    "en-ner-percentage.bin",
                    "en-ner-person.bin",
                    "en-ner-money.bin",
                    "en-ner-time.bin",
                    "en-ner-organization.bin"
                ),
                Set(SERVER, PROBE)
            )
        )

    private object Config extends NCConfigurable {
        val url: String = getString("nlpcraft.extConfig.extUrl")
        val checkMd5: Boolean = getBool("nlpcraft.extConfig.checkMd5")
        val dir: File = new File(getStringOpt("nlpcraft.extConfig.locDir").getOrElse(s"${U.homeFileName(DFLT_DIR)}"))

        @throws[NCE]
        def check(): Unit = checkAndPrepareDir(Config.dir)
    }

    Config.check()

    private case class Download(fileName: String, typ: NCExternalConfigType) {
        val destDir: File = new File(Config.dir, type2String(typ))
        val file: File = new File(destDir, fileName)
        val isZip: Boolean = {
            val lc = file.getName.toLowerCase

            lc.endsWith(".gz") || lc.endsWith(".zip")
        }
    }

    case class FileHolder(name: String, typ: NCExternalConfigType) {
        val dir = new File(Config.dir, type2String(typ))

        checkAndPrepareDir(dir)

        val file: File = new File(dir, name)
    }

    private object Md5 {
        case class Key(typ: NCExternalConfigType, resource: String)

        private lazy val m: Map[Key, String] = {
            val url = s"${Config.url}/$MD5_FILE"

            try
                managed(Source.fromURL(url)) acquireAndGet { src ⇒
                    src.getLines().map(_.trim()).filter(s ⇒ s.nonEmpty && !s.startsWith("#")).map(f = p ⇒ {
                        def splitPair(s: String, sep: String): (String, String) = {
                            val seq = s.split(sep).map(_.trim)

                            if (seq.length != 2 || seq.exists(_.isEmpty))
                                throw new NCE(s"Unexpected '$url' file line format: '$p'")

                            (seq(0), seq(1))
                        }

                        val (resPath, md5) = splitPair(p, " ")
                        val (t, res) = splitPair(resPath, "/")

                        Key(string2Type(t), res) → md5
                    }).toList.toMap
                }
            catch {
                case e: IOException ⇒ throw new NCE(s"Failed to read: '$url'", e)
            }
        }

        /**
          *
          * @param f
          * @param typ
          */
        @throws[NCE]
        def isValid(f: File, typ: NCExternalConfigType): Boolean = {
            val v1 = m.getOrElse(Key(typ, f.getName), throw new NCE(s"MD5 data not found for: '${f.getAbsolutePath}'"))

            val v2 =
                try
                    managed(Files.newInputStream(f.toPath)) acquireAndGet { in ⇒ DigestUtils.md5Hex(in) }
                catch {
                    case e: IOException ⇒ throw new NCE(s"Failed to get MD5 for: '${f.getAbsolutePath}'", e)
                }

            v1 == v2
        }
    }

    /**
      * Starts this service.
      *
      * @param parent Optional parent span.
      */
    override def start(parent: Span): NCService = startScopedSpan("start", parent) { _ ⇒
        ackStarting()

        require(NCExternalConfigType.values.size == FILES.map(_.typ).toSeq.distinct.size)

        val module = NCModule.getModule

        val mFiles = FILES.filter(_.modules.contains(module)).map(p ⇒ p.typ → p).toMap

        if (mFiles.nonEmpty) {
            val m = new ConcurrentHashMap[NCExternalConfigType, File]

            U.executeParallel(
                mFiles.values.flatMap(p ⇒ p.files.map(f ⇒ FileHolder(f, p.typ))).toSeq.map(f ⇒ () ⇒ processFile(f, m)): _*
            )

            val downTypes = m.asScala

            if (downTypes.nonEmpty) {
                U.executeParallel(downTypes.values.toSeq.map(d ⇒ () ⇒ clearDir(d)): _*)
                U.executeParallel(
                    downTypes.keys.toSeq.
                        flatMap(t ⇒ mFiles(t).files.toSeq.map(f ⇒ Download(f, t))).map(d ⇒ () ⇒ download(d)): _*
                )
            }
        }

        ackStarted()
    }

    /**
     * Stops this service.
     *
     * @param parent Optional parent span.
     */
    override def stop(parent: Span): Unit = startScopedSpan("stop", parent) { _ ⇒
        ackStopping()
        ackStopped()
    }

    /**
     *
     * @param typ Resource type.
     * @param res Resource name.
     * @return
     */
    private def mkFile(typ: NCResourceType, res: String): File = {
        val file = new File(Config.dir, getResourcePath(typ, res))

        if (!file.exists() || !file.canRead)
            throw new NCE(
                s"Configuration file '$res' not found or not readable. Delete all files from an external " +
                s"configuration folder '${Config.dir}' and restart."
            )

        file
    }

    /**
      *
      * @param typ
      * @param res
      * @param parent Parent tracing span.
      */
    @throws[NCE]
    def getContent(typ: NCExternalConfigType, res: String, parent: Span = null): String =
        startScopedSpan("getContent", parent, "res" → res) { _ ⇒
            mkString(U.readFile(mkFile(typ, res), "UTF-8"))
        }

    /**
      *
      * @param typ
      * @param res
      * @param parent Parent tracing span.
      */
    @throws[NCE]
    def getStream(typ: NCExternalConfigType, res: String, parent: Span = null): InputStream =
        startScopedSpan("getStream", parent, "res" → res) { _ ⇒
            new BufferedInputStream(new FileInputStream(mkFile(typ, res)))
        }

    /**
      * The external resources have higher priority.
      *
      * @param resDir
      * @param resFilter
      * @param parent Parent tracing span.
      */
    @throws[NCE]
    def getDirContent(
        typ: NCExternalConfigType, resDir: String, resFilter: String ⇒ Boolean, parent: Span = null
    ): Stream[NCExternalConfigHolder] =
        startScopedSpan("getDirContent", parent, "resDir" → resDir) { _ ⇒
            val resDirPath = getResourcePath(typ, resDir)

            val d = new File(Config.dir, resDirPath)

            if (!d.exists || !d.isDirectory)
                throw new NCE(s"'${d.getAbsolutePath}' is not a valid folder.")

            val files =
                d.listFiles(new FileFilter { override def accept(f: File): Boolean = f.isFile && resFilter(f.getName) })

            if (files != null)
                files.toStream.map(f ⇒ NCExternalConfigHolder(typ, f.getName, mkString(U.readFile(f, "UTF-8"))))
            else
                Stream.empty
        }

    /**
      *
      * @param h
      * @param m
      */
    @throws[NCE]
    private def processFile(h: FileHolder, m: ConcurrentHashMap[NCExternalConfigType, File]): Unit =
        if (h.file.exists()) {
            if (h.file.isDirectory)
                throw new NCE(s"Unexpected folder (expecting a file): ${h.file.getAbsolutePath}")

            if (h.file.length() == 0 || Config.checkMd5 && !Md5.isValid(h.file, h.typ)) {
                logger.warn(
                    s"File '${h.file.getAbsolutePath}' appears to be corrupted. " +
                        s"All related files will be deleted and downloaded again."
                )

                m.put(h.typ, h.dir)
            }
        }
        else
            m.put(h.typ, h.dir)

    /**
      *
      * @param d
      */
    @throws[NCE]
    private def download(d: Download): Unit = {
        val filePath = d.file.getAbsolutePath
        val url = s"${Config.url}/${type2String(d.typ)}/${d.file.getName}"

        try
            managed(new BufferedInputStream(new URL(url).openStream())) acquireAndGet { src ⇒
                managed(new FileOutputStream(d.file)) acquireAndGet { dest ⇒
                    IOUtils.copy(src, dest)
                }

                logger.info(s"External config downloaded [url='$url', file='$filePath']")
            }
        catch {
            case e: IOException ⇒ throw new NCE(s"Failed to download external config [url='$url', file='$filePath']", e)
        }

        def safeDelete(): Unit =
            if (!d.file.delete())
                logger.warn(s"Couldn't delete file: '$filePath'")

        if (Config.checkMd5 && !Md5.isValid(d.file, d.typ)) {
            safeDelete()

            throw new NCE(s"Unexpected md5 sum for downloaded file: '$filePath'")
        }

        if (d.isZip) {
            val destDirPath = d.destDir.getAbsolutePath

            try {
                U.unzip(filePath, destDirPath)

                logger.trace(s"File unzipped [file='$filePath', dest='$destDirPath']")
            }
            catch {
                case e: NCE ⇒
                    safeDelete()

                    throw e
            }
        }
    }

    /**
      *
      * @param typ
      */
    private def type2String(typ: NCExternalConfigType): String = typ.toString.toLowerCase

    /**
      *
      * @param s
      */
    @throws[NCE]
    private def string2Type(s: String) =
        try
            NCExternalConfigType.withName(s.toUpperCase)
        catch {
            case e: IllegalArgumentException ⇒ throw new NCE(s"Invalid type: '$s'", e)
        }

    /**
      *
      * @param res
      */
    private def mkString(res: Seq[String]): String = res.mkString("\n")

    /**
      *
      * @param d
      */
    @throws[NCE]
    private def checkAndPrepareDir(d: File): Unit =
        if (d.exists()) {
            if (!d.isDirectory)
                throw new NCE(s"'${d.getAbsolutePath}' is not a valid folder.")
        }
        else {
            if (!d.mkdirs())
                throw new NCE(s"'${d.getAbsolutePath}' folder cannot be created.")
        }

    /**
      *
      * @param typ
      * @param res
      */
    private def getResourcePath(typ: NCExternalConfigType, res: String): String = s"${type2String(typ)}/$res"

    /**
      *
<<<<<<< HEAD
      * @param typ
      * @param res
      */
    private def mkExtFile(typ: NCExternalConfigType, res: String): File = new File(Config.dir, getResourcePath(typ, res))

    /**
      *
=======
>>>>>>> 409ad8de
      * @param d
      */
    @throws[NCE]
    private def clearDir(d: File): Unit = {
        val path = d.getAbsolutePath

        U.clearFolder(path)

        logger.debug(s"Folder cleared: '$path'")
    }
}<|MERGE_RESOLUTION|>--- conflicted
+++ resolved
@@ -210,7 +210,7 @@
      * @param res Resource name.
      * @return
      */
-    private def mkFile(typ: NCResourceType, res: String): File = {
+    private def mkFile(typ: NCExternalConfigType, res: String): File = {
         val file = new File(Config.dir, getResourcePath(typ, res))
 
         if (!file.exists() || !file.canRead)
@@ -393,16 +393,6 @@
 
     /**
       *
-<<<<<<< HEAD
-      * @param typ
-      * @param res
-      */
-    private def mkExtFile(typ: NCExternalConfigType, res: String): File = new File(Config.dir, getResourcePath(typ, res))
-
-    /**
-      *
-=======
->>>>>>> 409ad8de
       * @param d
       */
     @throws[NCE]
