--- conflicted
+++ resolved
@@ -228,11 +228,10 @@
             <groupId>com.jakewharton.fliptables</groupId>
             <artifactId>fliptables</artifactId>
         </dependency>
-<<<<<<< HEAD
         <dependency>
             <groupId>org.jibx</groupId>
             <artifactId>jibx-tools</artifactId>
-=======
+        </dependency>
 
         <!-- Test dependencies. -->
         <dependency>
@@ -244,7 +243,6 @@
             <groupId>org.scalatest</groupId>
             <artifactId>scalatest_${scala.base}</artifactId>
             <scope>test</scope>
->>>>>>> ed741eda
         </dependency>
     </dependencies>
 
