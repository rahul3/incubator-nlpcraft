--- conflicted
+++ resolved
@@ -21,8 +21,6 @@
 import edu.stanford.nlp.pipeline.*
 import org.apache.nlpcraft.*
 
-import java.util
-import java.util.stream.Collectors
 import scala.collection.mutable
 import scala.jdk.CollectionConverters.*
 
@@ -32,15 +30,10 @@
   * @param supported
   */
 class NCStanfordNLPEntityParser(stanford: StanfordCoreNLP, supported: Set[String]) extends NCEntityParser:
-<<<<<<< HEAD
-    require(stanford != null, "Stanford instance cannot be null.")
-    require(supported != null, "Supported elements set cannot be null.")
+    require(stanford != null, "Stanford instance cannot be null.");
+    require(supported != null && supported.nonEmpty, "Supported elements set cannot be null or empty.");
 
     private val supportedLc = supported.map(_.toLowerCase)
-=======
-    require(stanford != null, "Stanford instance cannot be null.");
-    require(supported != null && supported.nonEmpty, "Supported elements set cannot be null or empty.");
->>>>>>> ab461767
 
     override def parse(req: NCRequest, cfg: NCModelConfig, toks: List[NCToken]): List[NCEntity] =
         val doc = new CoreDocument(req.getText)
